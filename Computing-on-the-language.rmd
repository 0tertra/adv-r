---
title: Non-standard evaluation
layout: default
---

```{r, echo = FALSE}
library(pryr)
std <- c("package:base", "package:utils", "package:stats")
```

# Non-standard evaluation {#nse}

> "Flexibility in syntax, if it does not lead to ambiguity, would seem a
> reasonable thing to ask of an interactive programming language."
>
> --- Kent Pitman, <http://www.nhplace.com/kent/Papers/Special-Forms.html>

R has powerful tools for computing not only on values, but also on the actions that lead to those values. These tools are powerful and magical. If you're coming from another programming language, they are one of its most surprising features. Consider the following simple snippet of code that plots a sine curve:

```{r plot-labels}
x <- seq(0, 2 * pi, length = 100)
sinx <- sin(x)
plot(x, sinx, type = "l")
```

Look at the labels on the axes. How did R know that the variable on the x axis is called `x` and the variable on the y axis is called `sinx`? In most programming languages, you can only access values of a function's arguments. In R, you can also access the code used to compute the arguments. This makes it possible to evaluate code in non-standard ways: to use what is known as __non-standard evaluation__, or NSE for short. NSE is particularly useful for functions when doing interactive data analysis because it can dramatically reduce the amount of typing.

The goals of this chapter are to help you understand how NSE works in R, and to show you how to use it to write functions. In [capturing expressions](#capturing-expressions), you'll learn how to capture unevaluated expressions using `substitute()`. In [non-standard evaluation](#subset) you'll learn how `subset()` combines `substitute()` with `eval()` to allow you to succinctly select rows from a data frame. [Scoping issues](#scoping-issues) will discuss scoping issues specific to NSE, and will show you how to resolve them.

<<<<<<< HEAD
NSE is great for interactive use, but can be hard to program with. [Calling from another function](#calling-from-another-function) shows why every function that uses NSE should have an escape hatch, a version that uses regular evaluation. Not all functions have an escape hatch, so [substitute](#substitute) shows you how you to can use `substitute()` to modify unevaluated code, making it possible to program with any function that uses NSE.
=======
NSE is great for interactive use, but can be hard to program with. [Calling from another function](#calling-from-another-function) shows why every function that uses NSE should have an escape hatch, a version that uses regular evaluation. Since not all functions have an escape hatch, [substitute](#substitute) shows you how you to can use `substitute()` to modify unevaluated code so that you can program with any function that uses NSE.
>>>>>>> 19e826fa

While powerful, NSE makes code substantially harder to reason about. The chapter concludes with a look at the downsides of NSE in [the downsides](#nse-downsides).

##### Prerequisites

Before reading this chapter, make sure you're familiar with environments ([Environments](#environments)) and lexical scoping ([Lexical scoping](#lexical-scoping)). You'll also need to install the pryr package with `devtools::install_github("hadley/pryr")`. Some exercises require the plyr package, which you can install from CRAN with `install.packages("plyr")`.

## Capturing expressions

```{r, echo = FALSE, eval = FALSE}
find_uses("package:base", c("substitute", "deparse"))
```

`substitute()` makes non-standard evaluation possible. It looks at a function argument and instead of seeing the value, it sees the code used to compute the value:

```{r}
f <- function(x) {
  substitute(x)
}
f(1:10)

x <- 10
f(x)

y <- 13
f(x + y^2)
```

For now, we won't worry about exactly what `substitute()` returns (that's the topic of [the following chapter](#metaprogramming)), but we'll call it an expression.

`substitute()` works because function arguments are represented by a special type of object called a __promise__. A promise captures the expression needed compute the value and the environment in which to compute it. You're not normally aware of promises because the first time you access a promise its code is evaluated in its environment, yielding a value.

`substitute()` is often paired with `deparse()`. That function takes the result of `substitute()`, an expression, and turns it into a character vector.

```{r}
g <- function(x) deparse(substitute(x))
g(1:10)
g(x)
g(x + y^2)
```

There are a lot of functions in Base R that use these ideas. Some use them to avoid quotes:

```{r, eval = FALSE}
library(ggplot2)
# the same as
library("ggplot2")
```

Other functions, like `plot.default()`, use them to provide default labels. `data.frame()` labels variables with the expression used to compute them:

```{r}
x <- 1:4
y <- letters[1:4]
names(data.frame(x, y))
```
```{r, echo = FALSE}
rm(x, y)
```

We'll learn about the ideas that underly all these examples by looking at one particularly useful application of NSE: `subset()`.

### Exercises

1.  One important feature of `deparse()` to be aware of when programming is that 
    it can return multiple strings if the input is too long. For example, the 
    following call produces a vector of length two:

    ```{r, eval = FALSE}
    g(a + b + c + d + e + f + g + h + i + j + k + l + m +
      n + o + p + q + r + s + t + u + v + w + x + y + z)
    ```

    Why does this happen? Carefully read the documentation. Can you write a
    wrapper around `deparse()` so that it always returns a single string?

1.  Why does `as.Date.default()` use `substitute()` and `deparse()`?
    Why does `pairwise.t.test()` use them? Read the source code.

1.  `pairwise.t.test()` assumes that `deparse()` always returns a length one 
    character vector. Can you construct an input that violates this expectation? 
    What happens?

1.  `f()`, defined above, just calls `substitute()`. Why can't we use it
    to define `g()`? In other words, what will the following code return?
    First make a prediction. Then run the code and think about the results.

    ```{r, eval = FALSE}
    f <- function(x) substitute(x)
    g <- function(x) deparse(f(x))
    g(1:10)
    g(x)
    g(x + y ^ 2 / z + exp(a * sin(b)))
    ```

## Non-standard evaluation in subset {#subset}

While printing out the code supplied to an argument value can be useful, we can actually do more with the unevaluated code. Take `subset()`, for example. It's a useful interactive shortcut for subsetting data frames: instead of repeating the name of data frame many times, you can save some typing:

```{r}
sample_df <- data.frame(a = 1:5, b = 5:1, c = c(5, 3, 1, 4, 1))

subset(sample_df, a >= 4)
# equivalent to:
# sample_df[sample_df$a >= 4, ]

subset(sample_df, b == c)
# equivalent to:
# sample_df[sample_df$b == sample_df$c, ]
```

`subset()` is special because it implements different scoping rules: the expressions `a >= 4` or `b == c` are evaluated in the specified data frame rather than in the current or global environments. This is the essence of non-standard evaluation.

How does `subset()` work? We've already seen how to capture an argument's expression rather than its result, so we just need to figure out how to evaluate that expression in the right context. Specifically, we want `x` to be interpreted as `sample_df$x`, not `globalenv()$x`. To do this, we need `eval()`. This function takes an expression and evaluates it in the specified environment.

Before we can explore `eval()`, we need one more useful function: `quote()`. It captures an unevaluated expression like `substitute()`. Because you don't need to use it inside a function, `substitute()` is useful for interactive experimentation.

```{r}
quote(1:10)
quote(x)
quote(x + y^2)
```

We need `quote()` to experiment with `eval()` because `eval()`'s first argument is an expression. So if you only provide one argument, it will evaluate the expression in the current environment. This makes `eval(quote(x))` exactly equivalent to `x`, regardless of what `x` is:

```{r, error = TRUE}
eval(quote(x <- 1))
eval(quote(x))

eval(quote(y))
```

`quote()` and `eval()` are opposites. In the example below, each `eval()` peels off one layer of `quote()`'s.

```{r}
quote(2 + 2)
eval(quote(2 + 2))

quote(quote(2 + 2))
eval(quote(quote(2 + 2)))
eval(eval(quote(quote(2 + 2))))
```

`eval()`'s second argument specifies the environment in which the code is executed:

```{r}
x <- 10
eval(quote(x))

e <- new.env()
e$x <- 20
eval(quote(x), e)
```

Because lists and data frames bind names to values in a similar way to environments,`eval()`'s second argument need not be limited to an environment: it can also be a list or a data frame. 

```{r}
eval(quote(x), list(x = 30))
eval(quote(x), data.frame(x = 40))
```

This gives us one part of `subset()`:

```{r}
eval(quote(a >= 4), sample_df)
eval(quote(b == c), sample_df)
```

A common mistake when using `eval()` is to forget to quote the first argument. Compare the results below:

```{r, error = TRUE}
a <- 10
eval(quote(a), sample_df)
eval(a, sample_df)

eval(quote(b), sample_df)
eval(b, sample_df)
```

We can use `eval()` and `substitute()` to write `subset()`. We first capture the call representing the condition, then we evaluate it in the context of the data frame and finally, we use the result for subsetting:

```{r}
subset2 <- function(x, condition) {
  condition_call <- substitute(condition)
  r <- eval(condition_call, x)
  x[r, ]
}
subset2(sample_df, a >= 4)
```

### Exercises

1.  Predict the results of the following lines of code:

    ```{r, eval = FALSE}
    eval(quote(eval(quote(eval(quote(2 + 2))))))
    eval(eval(quote(eval(quote(eval(quote(2 + 2)))))))
    quote(eval(quote(eval(quote(eval(quote(2 + 2)))))))
    ```

1.  `subset2()` has a bug if you use it with a single column data frame.
    What should the following code return? How can you modify `subset2()`
    so it returns the correct type of object?

    ```{r}
    sample_df2 <- data.frame(x = 1:10)
    subset2(sample_df2, x > 8)
    ```

1.  The real subset function (`subset.data.frame()`) removes missing
    values in the condition. Modify `subset2()` to do the same: drop the 
    offending rows.

1.  What happens if you use `quote()` instead of `substitute()` inside of
    `subset2()`?

1.  The second argument in `subset()` allows you to select variables. It
    treats variable names as if they were positions. This allows you to do 
    things like `subset(mtcars, , -cyl)` to drop the cylinder variable, or
    `subset(mtcars, , disp:drat)` to select all the variables between `disp`
    and `drat`. How does this work? I've made this easier to understand by
    extracting it out into its own function.

    ```{r, eval = FALSE}
    select <- function(df, vars) {
      vars <- substitute(vars)
      var_pos <- setNames(as.list(seq_along(df)), names(df))
      pos <- eval(vars, var_pos)
      df[, pos, drop = FALSE]
    }
    select(mtcars, -cyl)
    ```

1.  What does `evalq()` do? Use it to reduce the amount of typing for the
    examples above that use both `eval()` and `quote()`.

## Scoping issues

It certainly looks like our `subset2()` function works. But since we're working with expressions instead of values, we need to test things more extensively. For example, the following applications of `subset2()` should all return the same value because the only difference between them is the name of a variable:

```{r, error = TRUE}
y <- 4
x <- 4
condition <- 4
condition_call <- 4

subset2(sample_df, a == 4)
subset2(sample_df, a == y)
subset2(sample_df, a == x)
subset2(sample_df, a == condition)
subset2(sample_df, a == condition_call)
```

What went wrong? You can get a hint from the variable names I've chosen: they are all names of variables defined inside `subset2()`. If `eval()` can't find the variable inside the data frame (its second argument), it looks in the environment of `subset2()`. That's obviously not what we want, so we need some way to tell `eval()` where to look if it can't find the variables in the data frame.

The key is the third argument to `eval()`: `enclos`. This allows us to specify a parent (or enclosing) environment for objects that don't have one (like lists and data frames). If the binding is not found in `env`, `eval()` will next look in `enclos`, and then in the parents of `enclos`. `enclos` is ignored if `env` is a real environment. We want to look for `x` in the environment from which `subset2()` was called. In R terminology this is called the __parent frame__ and is accessed with `parent.frame()`. This is an example of [dynamic scope](http://en.wikipedia.org/wiki/Scope_%28programming%29#Dynamic_scoping): the values come from the location where the function was called, not where it was defined.

With this modification our function now works:

```{r}
subset2 <- function(x, condition) {
  condition_call <- substitute(condition)
  r <- eval(condition_call, x, parent.frame())
  x[r, ]
}

x <- 4
subset2(sample_df, a == x)
```

Using `enclos` is just a shortcut for converting a list or data frame to an environment. We can get the same behaviour by using `list2env()`. It turns a list into an environment with an explicit parent:

```{r}
subset2a <- function(x, condition) {
  condition_call <- substitute(condition)
  env <- list2env(x, parent = parent.frame())
  r <- eval(condition_call, env)
  x[r, ]
}

x <- 5
subset2a(sample_df, a == x)
```

### Exercises

1.  `plyr::arrange()` works similarly to `subset()`, but instead of selecting
    rows, it reorders them. How does it work? What does
    `substitute(order(...))` do? Create a function that does only that
    and experiment with it.

1.  What does `transform()` do? Read the documentation. How does it work?
    Read the source code for `transform.data.frame()`. What does
    `substitute(list(...))` do?

1.  `plyr::mutate()` is similar to `transform()` but it applies the
    transformations sequentially so that transformation can refer to columns
    that were just created:

    ```{r, eval = FALSE}
    df <- data.frame(x = 1:5)
    transform(df, x2 = x * x, x3 = x2 * x)
    plyr::mutate(df, x2 = x * x, x3 = x2 * x)
    ```

    How does mutate work? What's the key difference between `mutate()` and
    `transform()`?

1.  What does `with()` do? How does it work? Read the source code for
    `with.default()`. What does `within()` do? How does it work? Read the
    source code for `within.data.frame()`. Why is the code so much more
    complex than `with()`?

## Calling from another function

Typically, computing on the language is most useful when functions are called directly by users and less useful when they are called by other functions. While `subset()` saves typing, it's actually difficult to use non-interactively. For example, imagine we want to create a function that randomly reorders a subset of rows of data. A nice way to do that would be to compose a function that reorders with another that selects. Let's try that:


```{r}
subset2 <- function(x, condition) {
  condition_call <- substitute(condition)
  r <- eval(condition_call, x, parent.frame())
  x[r, ]
}

scramble <- function(x) x[sample(nrow(x)), ]

subscramble <- function(x, condition) {
  scramble(subset2(x, condition))
}
```

But it doesn't work:

```{r, eval = FALSE}
subscramble(sample_df, a >= 4)
# Error in eval(expr, envir, enclos) : object 'a' not found
traceback()
#> 5: eval(expr, envir, enclos)
#> 4: eval(condition_call, x, parent.frame()) at #3
#> 3: subset2(x, condition) at #1
#> 2: scramble(subset2(x, condition)) at #2
#> 1: subscramble(sample_df, a >= 4)
```

What's gone wrong? To figure it out, lets `debug()` subset2()` and work through the code line-by-line:


```{r, eval = FALSE}
debugonce(subset2)
subscramble(sample_df, a >= 4)
#> debugging in: subset2(x, condition)
#> debug at #1: {
#>     condition_call <- substitute(condition)
#>     r <- eval(condition_call, x, parent.frame())
#>     x[r, ]
#> }
n
#> debug at #2: condition_call <- substitute(condition)
n
#> debug at #3: r <- eval(condition_call, x, parent.frame())
r <- eval(condition_call, x, parent.frame())
#> Error in eval(expr, envir, enclos) : object 'a' not found
condition_call
#> condition
eval(condition_call, x)
#> Error in eval(expr, envir, enclos) : object 'a' not found
Q
```

Can you see what the problem is? `condition_call` contains the expression `condition`. So when we evaluate `condition_call` it also evaluates `condition`, which has the value `a >= 4`. However, this can't be computed because there's no object called `a` in the parent environment . But, if `a` were set in the global environment, even more confusing things can happen:

```{r}
a <- 4
subscramble(sample_df, a == 4)

a <- c(1, 1, 4, 4, 4, 4)
subscramble(sample_df, a >= 4)
```

This is an example of the general tension between functions that are designed for interactive use and functions that are safe to program with. A function that uses `substitute()` might reduce typing, but it can be difficult to call from another function.

As a developer, you should always provide an escape hatch: an alternative version of the function that uses standard evaluation. In this case, we could write a version of `subset2()` that takes an already quoted expression:

```{r}
subset2_q <- function(x, condition) {
  r <- eval(condition, x, parent.frame())
  x[r, ]
}
```

Here I use the suffix `_q` to indicate that it takes a quoted expression. Most users won't need this function so the name can be a little longer.

We can then rewrite both `subset2()` and `subscramble()` to use `subset2_q()`:

```{r}
subset2 <- function(x, condition) {
  subset2_q(x, substitute(condition))
}

subscramble <- function(x, condition) {
  condition <- substitute(condition)
  scramble(subset2_q(x, condition))
}

subscramble(sample_df, a >= 3)
subscramble(sample_df, a >= 3)
```

Base R functions tend to use a different sort of escape hatch. They often have an argument that turns off NSE. For example, `require()` has `character.only = TRUE`. I don't think it's a good idea to use an argument to change the behaviour of another argument because it make makes function calls harder to understand.

### Exercises

1.  The following R functions all use NSE. For each, describe how it uses NSE,
    and read the documentation to determine its escape hatch.
    * `rm()`
    * `library()` and `require()`
    * `substitute()`
    * `data()`
    * `data.frame()`

1.  Base functions `match.fun()`, `page()`, and `ls()` all try to
    automatically determine whether you want standard or non-standard
    evaluation. Each uses a different approach. Figure out the essence
    of each approach then compare and contrast.

1.  Add an escape hatch to `plyr::mutate()` by splitting it into two functions.
    One function should capture the unevaluated inputs. The other should take a 
    data frame and list of expressions and perform the computation.

1.  What's the escape hatch for `ggplot2::aes()`? What about `plyr::()`?
    What do they have in common? What are the advantages and disadvantages
    of their differences?

1.  The version of `subset2_q()` I presented is a simplification of real
    code. Why is the following version better?

    ```{r}
    subset2_q <- function(x, condition, env = parent.frame()) {
      r <- eval(condition, x, env)
      x[r, ]
    }
    ```

    Rewrite `subset2()` and `subscramble()` to use this improved version.

## Substitute

Most functions that use non-standard evaluation provide an escape hatch. But what happens if you want to call a function that doesn't have one? For example, imagine you want to create a lattice graphic given the names of two variables:

```{r, error = TRUE, fig.keep = "none"}
library(lattice)
xyplot(mpg ~ disp, data = mtcars)

x <- quote(mpg)
y <- quote(disp)
xyplot(x ~ y, data = mtcars)
```

We might turn to `substitute()` and use it for another purpose: to modify an expression. Unfortunately `substitute()` has a feature that makes modifying calls interactively a bit of a pain. When run from the global environment, it never does substitutions: in fact, in this situation it behaves just like `quote()`:

```{r, eval = FALSE}
a <- 1
b <- 2
substitute(a + b + z)
#> a + b + z
```

However, if you run it inside a function, `substitute()` does substitute and leaves everything else as is:

```{r}
f <- function() {
  a <- 1
  b <- 2
  substitute(a + b + z)
}
f()
```

To make it easier to experiment with `substitute()`, `pryr` provides the `subs()` function. It works exactly the same way as `substitute()` except it has a shorter name and it works in the global environment. These two features make experimentation easier:

```{r}
a <- 1
b <- 2
subs(a + b + z)
```

The second argument (of both `subs()` and `substitute()`) can override the use of the current environment, and provide an alternative via a list of name-value pairs. The following example uses this technique to show some variations on substituting a string, variable name or function call:

```{r}
subs(a + b, list(a = "y"))
subs(a + b, list(a = quote(y)))
subs(a + b, list(a = quote(y())))
```

Remember that every action in R is a function call, so we can also replace `+` with another function:

```{r}
subs(a + b, list("+" = quote(f)))
subs(a + b, list("+" = quote(`*`)))
```

You can also make nonsense code:

```{r}
subs(y <- y + 1, list(y = 1))
```

Formally, substitution takes place by examining all the names in the expression. If the name refers to:

1. an ordinary variable, it's replaced by the value of the variable.

1. a promise (a function argument), it's replaced by the expression associated
  with the promise.

1. `...`, it's replaced by the contents of `...`

Otherwise it's left as is.

We can use this to create the right call to `xyplot()`:

```{r}
x <- quote(mpg)
y <- quote(disp)
subs(xyplot(x ~ y, data = mtcars))
```

It's even simpler inside a function, because we don't need to explicitly quote the x and y variables (rule 2 above):

```{r}
xyplot2 <- function(x, y, data = data) {
  substitute(xyplot(x ~ y, data = data))
}
xyplot2(mpg, disp, data = mtcars)
```

If we include `...` in the call to substitute, we can add additional arguments to the call:

```{r}
xyplot3 <- function(x, y, ...) {
  substitute(xyplot(x ~ y, ...))
}
xyplot3(mpg, disp, data = mtcars, col = "red", aspect = "xy")
```

To create the plot, we'd then `eval()` this call.

### Adding an escape hatch to substitute

`substitute()` is itself a function that uses non-standard evaluation and doesn't have an escape hatch. This means we can't use `substitute()` if we already have an expression saved in a variable:

```{r}
x <- quote(a + b)
substitute(x, list(a = 1, b = 2))
```

Although `substitute()` doesn't have a built-in escape hatch, we can use the function itself to create one:

```{r}
substitute_q <- function(x, env) {
  call <- substitute(substitute(y, env), list(y = x))
  eval(call)
}

x <- quote(a + b)
substitute_q(x, list(a = 1, b = 2))
```

The implementation of `substitute_q()` is short, but deep. Let's work through the example above: `substitute_q(x, list(a = 1, b = 2))`. It's a little tricky because `substitute()` uses NSE so we can't use the usual technique of working through the parentheses inside-out.

1.  First `substitute(substitute(y, env), list(y = x))` is evaluated.
    The expression `substitute(y, env)` is captured and `y` is replaced by the
    value of `x`. Because we've put `x` inside a list, it will be evaluated and
    the rules of substitute will replace `y` with its value. This yields the
    expression `substitute(a + b, env)`

2.  Next we evaluate that expression inside the current function.
    `substitute()` evaluates its first argument, and looks for name
    value pairs in `env`. Here, it evaluates as `list(a = 1, b = 2)`. Since 
    these are both values (not promises), the result will be `1 + 2`

A slightly more rigorous version of `substitute_q()` is provided by the pryr package.

### Capturing unevaluated ... {#capturing-dots}

Another useful technique is to capture all of the unevaluated expressions in `...`. Base R functions do this in many ways, but there's one technique that works well across a wide variety of situations:

```{r}
dots <- function(...) {
  eval(substitute(alist(...)))
}
```

This uses the `alist()` function which simply captures all its arguments. This function is the same as `pryr::dots()`. Pryr also provides `pryr::named_dots()`, which, by using deparsed expressions as default names, ensures that all arguments are named (just like `data.frame()`).

### Exercises

1.  Use `subs()` convert the LHS to the RHS for each of the following pairs:
    * `a + b + c` -> `a * b * c`
    * `f(g(a, b), c)` -> `(a + b) * c`
    * `f(a < b, c, d)` -> `if (a < b) c else d`

2.  For each of the following pairs of expressions, describe why you can't
    use `subs()` to convert one to the other.
    * `a + b + c` -> `a + b * c`
    * `f(a, b)` -> `f(a, b, c)`
    * `f(a, b, c)` -> `f(a, b)`

3.  How does `pryr::named_dots()` work? Read the source.

## The downsides of non-standard evaluation {#nse-downsides}

The biggest downside of NSE is that functions that use it are no longer [referentially transparent](http://en.wikipedia.org/wiki/Referential_transparency_(computer_science)). A function is __referentially transparent__ if you can replace its arguments with their values and its behaviour doesn't change. For example, if a function, `f()`, is referentially transparent and both `x` and `y` are 10, then `f(x)`, `f(y)` and `f(10)` will all return the same result. Referentially transparent code is easier to reason about because the names of objects don't matter, and because you can always work from the innermost parentheses outwards.

There are many important functions that by their very nature are not referentially transparent. Take the assignment operator. You can't take `a <- 1` and replace `a` by its value and get the same behaviour. This is one reason that people usually write assignments at the top-level of functions. It's hard to reason about code like this:

```{r}
a <- 1
b <- 2
if ((b <- a + 1) > (a <- b - 1)) {
  b <- b + 2
}
```

Using NSE prevents a function from being referentially transparent. This makes the mental model needed to correctly predict the output much more complicated. So, it's only worthwhile to use NSE if there is significant gain. For example, `library()` and `require()` can be called either with or without quotes, because internally they use `deparse(substitute(x))` plus some other tricks. This means that these two lines do exactly the same thing:

```{r, eval = FALSE}
library(ggplot2)
library("ggplot2")
```

Things start to get complicated if the variable is associated with a value. What package will this load?

```{r, eval = FALSE}
ggplot2 <- "plyr"
library(ggplot2)
```

There are a number of other R functions that work in this way, like `ls()`, `rm()`, `data()`, `demo()`, `example()` and `vignette()`. To me, eliminating two keystrokes is not worth the loss of referential transparency, and I don't recommend you use NSE for this purpose.

One situation where non-standard evaluation is worthwhile is `data.frame()`. If not explicitly supplied, it uses the input to automatically name the output variables:

```{r}
x <- 10
y <- "a"
df <- data.frame(x, y)
names(df)
```

I think it's worthwhile because it eliminates a lot of redundancy in the common scenario when you're creating a data frame from existing variables. More importantly, if needed, it's easy to override this behaviour by supplying names for each variable.

Non-standard evaluation allows you to write functions that are extremely powerful. However, they are harder to understand and to program with. As well as always providing an escape hatch, carefully consider both the costs and benefits of NSE before using it in a new domain.

### Exercises

1.  What does the following function do? What's the escape hatch?
    Do you think that this an appropriate use of NSE?

    ```{r}
    nl <- function(...) {
      dots <- named_dots(...)
      lapply(dots, eval, parent.frame())
    }
    ```

2.  Instead of relying on promises, you can use formulas created with `~`
    to explicitly capture an expression and its environment. What are the
    advantages and disadvantages of making quoting explicit? How does it
    impact referential transparency?

3.  Read the standard non-standard evaluation rules found at
    <http://developer.r-project.org/nonstandard-eval.pdf>.
<|MERGE_RESOLUTION|>--- conflicted
+++ resolved
@@ -27,11 +27,7 @@
 
 The goals of this chapter are to help you understand how NSE works in R, and to show you how to use it to write functions. In [capturing expressions](#capturing-expressions), you'll learn how to capture unevaluated expressions using `substitute()`. In [non-standard evaluation](#subset) you'll learn how `subset()` combines `substitute()` with `eval()` to allow you to succinctly select rows from a data frame. [Scoping issues](#scoping-issues) will discuss scoping issues specific to NSE, and will show you how to resolve them.
 
-<<<<<<< HEAD
-NSE is great for interactive use, but can be hard to program with. [Calling from another function](#calling-from-another-function) shows why every function that uses NSE should have an escape hatch, a version that uses regular evaluation. Not all functions have an escape hatch, so [substitute](#substitute) shows you how you to can use `substitute()` to modify unevaluated code, making it possible to program with any function that uses NSE.
-=======
 NSE is great for interactive use, but can be hard to program with. [Calling from another function](#calling-from-another-function) shows why every function that uses NSE should have an escape hatch, a version that uses regular evaluation. Since not all functions have an escape hatch, [substitute](#substitute) shows you how you to can use `substitute()` to modify unevaluated code so that you can program with any function that uses NSE.
->>>>>>> 19e826fa
 
 While powerful, NSE makes code substantially harder to reason about. The chapter concludes with a look at the downsides of NSE in [the downsides](#nse-downsides).
 
